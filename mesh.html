<!DOCTYPE html>
<html lang="en">
<head>
    <meta charset="UTF-8">
    <title>PyVista</title>
</head>
<body>


<!-- Load require.js. Delete this if your page already loads require.js -->
<script src="https://cdnjs.cloudflare.com/ajax/libs/require.js/2.3.4/require.min.js" integrity="sha256-Ae2Vz/4ePdIu6ZyI/5ZGsYnb+m0JlOmKPjt6XZ9JJkA=" crossorigin="anonymous"></script>
<script src="https://unpkg.com/@jupyter-widgets/html-manager@^0.20.1/dist/embed-amd.js" crossorigin="anonymous"></script>

<script type="application/vnd.jupyter.widget-state+json">
{
  "version_major": 2,
  "version_minor": 0,
  "state": {
<<<<<<< HEAD
    "f49142afd8f846e4a67087a059daf7c2": {
=======
    "c88311aa6db54e288218066269ecc152": {
>>>>>>> a6b14255
      "model_name": "RendererModel",
      "model_module": "jupyter-threejs",
      "model_module_version": "^2.1.0",
      "state": {
        "_alpha": true,
        "_dom_classes": [],
        "_height": 600,
        "_width": 600,
<<<<<<< HEAD
        "camera": "IPY_MODEL_7d6d015a96054db386f8e49f0d8d2a17",
        "clearOpacity": 0.0,
        "clippingPlanes": [],
        "controls": [
          "IPY_MODEL_40aeab6201a44d02a9f37e21254a8d02"
        ],
        "layout": "IPY_MODEL_72d372da30634fd6bd77cfd8ac0cffa0",
        "scene": "IPY_MODEL_6976fcf2ae7f487694250090f1e5c3da",
        "shadowMap": "IPY_MODEL_624cec77a5a342029e7bb4d6ea961067"
      }
    },
    "7d6d015a96054db386f8e49f0d8d2a17": {
=======
        "camera": "IPY_MODEL_9db10afd3df4468db290a20887178d4a",
        "clearOpacity": 0.0,
        "clippingPlanes": [],
        "controls": [
          "IPY_MODEL_fd09688494cd43bba9399dffbcd19f92"
        ],
        "layout": "IPY_MODEL_a5a2a1a8bf824d9b8a09a04d22d36691",
        "scene": "IPY_MODEL_06e44b0b9dde44be834dc2265b498efa",
        "shadowMap": "IPY_MODEL_e223cea6d4fa4266b02cb44755517807"
      }
    },
    "9db10afd3df4468db290a20887178d4a": {
>>>>>>> a6b14255
      "model_name": "PerspectiveCameraModel",
      "model_module": "jupyter-threejs",
      "model_module_version": "^2.1.0",
      "state": {
        "children": [
<<<<<<< HEAD
          "IPY_MODEL_b2cf1903a9af4f09832943f0d961c533",
          "IPY_MODEL_83338a0195794b3cb0f88484f26e9eef",
          "IPY_MODEL_ef8830b254e941edaeea07c3419b16c2",
          "IPY_MODEL_a4d13085a74141408323832b46021d04",
          "IPY_MODEL_11bb545d42ff4c63b6a029b3e4a85161"
=======
          "IPY_MODEL_6f996c8ab31e48a6832979e06445a1ad",
          "IPY_MODEL_2d2fdcab71f64d6a9042e6d665e4630f",
          "IPY_MODEL_9217609d4192477e8f4dc4e5cb2b082b",
          "IPY_MODEL_bb7711a53f7f402a84574f68ec13b5cf",
          "IPY_MODEL_54f327872fa049e6925814db986102c7"
>>>>>>> a6b14255
        ],
        "far": 273205.08075688774,
        "fov": 22.22222222222222,
        "matrix": [
          1.0,
          0.0,
          0.0,
          0.0,
          0.0,
          1.0,
          0.0,
          0.0,
          0.0,
          0.0,
          1.0,
          0.0,
          0.0,
          0.0,
          0.0,
          1.0
        ],
        "matrixWorld": [
          1.0,
          0.0,
          0.0,
          0.0,
          0.0,
          1.0,
          0.0,
          0.0,
          0.0,
          0.0,
          1.0,
          0.0,
          0.0,
          0.0,
          0.0,
          1.0
        ],
        "matrixWorldInverse": [
          1.0,
          0.0,
          0.0,
          0.0,
          0.0,
          1.0,
          0.0,
          0.0,
          0.0,
          0.0,
          1.0,
          0.0,
          0.0,
          0.0,
          0.0,
          1.0
        ],
        "modelViewMatrix": [
          1.0,
          0.0,
          0.0,
          0.0,
          0.0,
          1.0,
          0.0,
          0.0,
          0.0,
          0.0,
          1.0,
          0.0,
          0.0,
          0.0,
          0.0,
          1.0
        ],
        "near": 0.01,
        "normalMatrix": [
          1.0,
          0.0,
          0.0,
          0.0,
          1.0,
          0.0,
          0.0,
          0.0,
          1.0
        ],
        "position": [
          0.0,
          0.0,
          2.7320508075688776
        ],
        "projectionMatrix": [
          1.0,
          0.0,
          0.0,
          0.0,
          0.0,
          1.0,
          0.0,
          0.0,
          0.0,
          0.0,
          1.0,
          0.0,
          0.0,
          0.0,
          0.0,
          1.0
        ],
        "quaternion": [
          0.0,
          0.0,
          0.0,
          1.0
        ],
        "rotation": [
          0.0,
          0.0,
          0.0,
          "XYZ"
        ],
        "scale": [
          1.0,
          1.0,
          1.0
        ],
        "up": [
          0.0,
          1.0,
          0.0
        ]
      }
    },
<<<<<<< HEAD
    "b2cf1903a9af4f09832943f0d961c533": {
=======
    "6f996c8ab31e48a6832979e06445a1ad": {
>>>>>>> a6b14255
      "model_name": "DirectionalLightModel",
      "model_module": "jupyter-threejs",
      "model_module_version": "^2.1.0",
      "state": {
        "children": [],
        "intensity": 0.25,
        "matrix": [
          1.0,
          0.0,
          0.0,
          0.0,
          0.0,
          1.0,
          0.0,
          0.0,
          0.0,
          0.0,
          1.0,
          0.0,
          0.0,
          0.0,
          0.0,
          1.0
        ],
        "matrixWorld": [
          1.0,
          0.0,
          0.0,
          0.0,
          0.0,
          1.0,
          0.0,
          0.0,
          0.0,
          0.0,
          1.0,
          0.0,
          0.0,
          0.0,
          0.0,
          1.0
        ],
        "modelViewMatrix": [
          1.0,
          0.0,
          0.0,
          0.0,
          0.0,
          1.0,
          0.0,
          0.0,
          0.0,
          0.0,
          1.0,
          0.0,
          0.0,
          0.0,
          0.0,
          1.0
        ],
        "normalMatrix": [
          1.0,
          0.0,
          0.0,
          0.0,
          1.0,
          0.0,
          0.0,
          0.0,
          1.0
        ],
        "position": [
          0.0,
          0.0,
          100000.0
        ],
        "quaternion": [
          0.0,
          0.0,
          0.0,
          1.0
        ],
        "rotation": [
          0.0,
          0.0,
          0.0,
          "XYZ"
        ],
        "scale": [
          1.0,
          1.0,
          1.0
        ],
        "shadow": "uninitialized",
        "target": "uninitialized",
        "up": [
          0.0,
          1.0,
          0.0
        ]
      }
    },
<<<<<<< HEAD
    "83338a0195794b3cb0f88484f26e9eef": {
=======
    "2d2fdcab71f64d6a9042e6d665e4630f": {
>>>>>>> a6b14255
      "model_name": "DirectionalLightModel",
      "model_module": "jupyter-threejs",
      "model_module_version": "^2.1.0",
      "state": {
        "children": [],
        "color": "#fffcf4",
        "intensity": 0.75,
        "matrix": [
          1.0,
          0.0,
          0.0,
          0.0,
          0.0,
          1.0,
          0.0,
          0.0,
          0.0,
          0.0,
          1.0,
          0.0,
          0.0,
          0.0,
          0.0,
          1.0
        ],
        "matrixWorld": [
          1.0,
          0.0,
          0.0,
          0.0,
          0.0,
          1.0,
          0.0,
          0.0,
          0.0,
          0.0,
          1.0,
          0.0,
          0.0,
          0.0,
          0.0,
          1.0
        ],
        "modelViewMatrix": [
          1.0,
          0.0,
          0.0,
          0.0,
          0.0,
          1.0,
          0.0,
          0.0,
          0.0,
          0.0,
          1.0,
          0.0,
          0.0,
          0.0,
          0.0,
          1.0
        ],
        "normalMatrix": [
          1.0,
          0.0,
          0.0,
          0.0,
          1.0,
          0.0,
          0.0,
          0.0,
          1.0
        ],
        "position": [
          11161.889704894966,
          76604.4443118978,
          63302.222155948904
        ],
        "quaternion": [
          0.0,
          0.0,
          0.0,
          1.0
        ],
        "rotation": [
          0.0,
          0.0,
          0.0,
          "XYZ"
        ],
        "scale": [
          1.0,
          1.0,
          1.0
        ],
        "shadow": "uninitialized",
        "target": "uninitialized",
        "up": [
          0.0,
          1.0,
          0.0
        ]
      }
    },
<<<<<<< HEAD
    "ef8830b254e941edaeea07c3419b16c2": {
=======
    "9217609d4192477e8f4dc4e5cb2b082b": {
>>>>>>> a6b14255
      "model_name": "DirectionalLightModel",
      "model_module": "jupyter-threejs",
      "model_module_version": "^2.1.0",
      "state": {
        "children": [],
        "color": "#f5f7ff",
        "intensity": 0.25,
        "matrix": [
          1.0,
          0.0,
          0.0,
          0.0,
          0.0,
          1.0,
          0.0,
          0.0,
          0.0,
          0.0,
          1.0,
          0.0,
          0.0,
          0.0,
          0.0,
          1.0
        ],
        "matrixWorld": [
          1.0,
          0.0,
          0.0,
          0.0,
          0.0,
          1.0,
          0.0,
          0.0,
          0.0,
          0.0,
          1.0,
          0.0,
          0.0,
          0.0,
          0.0,
          1.0
        ],
        "modelViewMatrix": [
          1.0,
          0.0,
          0.0,
          0.0,
          0.0,
          1.0,
          0.0,
          0.0,
          0.0,
          0.0,
          1.0,
          0.0,
          0.0,
          0.0,
          0.0,
          1.0
        ],
        "normalMatrix": [
          1.0,
          0.0,
          0.0,
          0.0,
          1.0,
          0.0,
          0.0,
          0.0,
          1.0
        ],
        "position": [
          -4494.345552754778,
          -96592.58262890684,
          25488.700224417877
        ],
        "quaternion": [
          0.0,
          0.0,
          0.0,
          1.0
        ],
        "rotation": [
          0.0,
          0.0,
          0.0,
          "XYZ"
        ],
        "scale": [
          1.0,
          1.0,
          1.0
        ],
        "shadow": "uninitialized",
        "target": "uninitialized",
        "up": [
          0.0,
          1.0,
          0.0
        ]
      }
    },
<<<<<<< HEAD
    "a4d13085a74141408323832b46021d04": {
=======
    "bb7711a53f7f402a84574f68ec13b5cf": {
>>>>>>> a6b14255
      "model_name": "DirectionalLightModel",
      "model_module": "jupyter-threejs",
      "model_module_version": "^2.1.0",
      "state": {
        "children": [],
        "intensity": 0.21428571428571427,
        "matrix": [
          1.0,
          0.0,
          0.0,
          0.0,
          0.0,
          1.0,
          0.0,
          0.0,
          0.0,
          0.0,
          1.0,
          0.0,
          0.0,
          0.0,
          0.0,
          1.0
        ],
        "matrixWorld": [
          1.0,
          0.0,
          0.0,
          0.0,
          0.0,
          1.0,
          0.0,
          0.0,
          0.0,
          0.0,
          1.0,
          0.0,
          0.0,
          0.0,
          0.0,
          1.0
        ],
        "modelViewMatrix": [
          1.0,
          0.0,
          0.0,
          0.0,
          0.0,
          1.0,
          0.0,
          0.0,
          0.0,
          0.0,
          1.0,
          0.0,
          0.0,
          0.0,
          0.0,
          1.0
        ],
        "normalMatrix": [
          1.0,
          0.0,
          0.0,
          0.0,
          1.0,
          0.0,
          0.0,
          0.0,
          1.0
        ],
        "position": [
          93969.26207859084,
          0.0,
          -34202.01433256687
        ],
        "quaternion": [
          0.0,
          0.0,
          0.0,
          1.0
        ],
        "rotation": [
          0.0,
          0.0,
          0.0,
          "XYZ"
        ],
        "scale": [
          1.0,
          1.0,
          1.0
        ],
        "shadow": "uninitialized",
        "target": "uninitialized",
        "up": [
          0.0,
          1.0,
          0.0
        ]
      }
    },
<<<<<<< HEAD
    "11bb545d42ff4c63b6a029b3e4a85161": {
=======
    "54f327872fa049e6925814db986102c7": {
>>>>>>> a6b14255
      "model_name": "DirectionalLightModel",
      "model_module": "jupyter-threejs",
      "model_module_version": "^2.1.0",
      "state": {
        "children": [],
        "intensity": 0.21428571428571427,
        "matrix": [
          1.0,
          0.0,
          0.0,
          0.0,
          0.0,
          1.0,
          0.0,
          0.0,
          0.0,
          0.0,
          1.0,
          0.0,
          0.0,
          0.0,
          0.0,
          1.0
        ],
        "matrixWorld": [
          1.0,
          0.0,
          0.0,
          0.0,
          0.0,
          1.0,
          0.0,
          0.0,
          0.0,
          0.0,
          1.0,
          0.0,
          0.0,
          0.0,
          0.0,
          1.0
        ],
        "modelViewMatrix": [
          1.0,
          0.0,
          0.0,
          0.0,
          0.0,
          1.0,
          0.0,
          0.0,
          0.0,
          0.0,
          1.0,
          0.0,
          0.0,
          0.0,
          0.0,
          1.0
        ],
        "normalMatrix": [
          1.0,
          0.0,
          0.0,
          0.0,
          1.0,
          0.0,
          0.0,
          0.0,
          1.0
        ],
        "position": [
          -93969.26207859084,
          0.0,
          -34202.01433256687
        ],
        "quaternion": [
          0.0,
          0.0,
          0.0,
          1.0
        ],
        "rotation": [
          0.0,
          0.0,
          0.0,
          "XYZ"
        ],
        "scale": [
          1.0,
          1.0,
          1.0
        ],
        "shadow": "uninitialized",
        "target": "uninitialized",
        "up": [
          0.0,
          1.0,
          0.0
        ]
      }
    },
<<<<<<< HEAD
    "40aeab6201a44d02a9f37e21254a8d02": {
=======
    "fd09688494cd43bba9399dffbcd19f92": {
>>>>>>> a6b14255
      "model_name": "OrbitControlsModel",
      "model_module": "jupyter-threejs",
      "model_module_version": "^2.1.0",
      "state": {
<<<<<<< HEAD
        "controlling": "IPY_MODEL_7d6d015a96054db386f8e49f0d8d2a17",
=======
        "controlling": "IPY_MODEL_9db10afd3df4468db290a20887178d4a",
>>>>>>> a6b14255
        "maxAzimuthAngle": 1e+20,
        "maxDistance": 1e+20,
        "maxZoom": 1e+20,
        "minAzimuthAngle": -1e+20,
        "target": [
          0.0,
          0.0,
          0.0
        ]
      }
    },
<<<<<<< HEAD
    "72d372da30634fd6bd77cfd8ac0cffa0": {
=======
    "a5a2a1a8bf824d9b8a09a04d22d36691": {
>>>>>>> a6b14255
      "model_name": "LayoutModel",
      "model_module": "@jupyter-widgets/base",
      "model_module_version": "1.2.0",
      "state": {}
    },
<<<<<<< HEAD
    "6976fcf2ae7f487694250090f1e5c3da": {
=======
    "06e44b0b9dde44be834dc2265b498efa": {
>>>>>>> a6b14255
      "model_name": "SceneModel",
      "model_module": "jupyter-threejs",
      "model_module_version": "^2.1.0",
      "state": {
        "background": "#4c4c4c",
        "children": [
<<<<<<< HEAD
          "IPY_MODEL_ed6dd7cdd2d54838afabe4aa5b3f140b",
          "IPY_MODEL_16acdc2030544486890e4d16042a1d57",
          "IPY_MODEL_7d6d015a96054db386f8e49f0d8d2a17"
=======
          "IPY_MODEL_adc73fd4318542a1bce8609f6f716d7e",
          "IPY_MODEL_0194cdb608854d82a50606d55e239acc",
          "IPY_MODEL_9db10afd3df4468db290a20887178d4a"
>>>>>>> a6b14255
        ],
        "fog": null,
        "matrix": [
          1.0,
          0.0,
          0.0,
          0.0,
          0.0,
          1.0,
          0.0,
          0.0,
          0.0,
          0.0,
          1.0,
          0.0,
          0.0,
          0.0,
          0.0,
          1.0
        ],
        "matrixWorld": [
          1.0,
          0.0,
          0.0,
          0.0,
          0.0,
          1.0,
          0.0,
          0.0,
          0.0,
          0.0,
          1.0,
          0.0,
          0.0,
          0.0,
          0.0,
          1.0
        ],
        "modelViewMatrix": [
          1.0,
          0.0,
          0.0,
          0.0,
          0.0,
          1.0,
          0.0,
          0.0,
          0.0,
          0.0,
          1.0,
          0.0,
          0.0,
          0.0,
          0.0,
          1.0
        ],
        "normalMatrix": [
          1.0,
          0.0,
          0.0,
          0.0,
          1.0,
          0.0,
          0.0,
          0.0,
          1.0
        ],
        "overrideMaterial": null,
        "position": [
          0.0,
          0.0,
          0.0
        ],
        "quaternion": [
          0.0,
          0.0,
          0.0,
          1.0
        ],
        "rotation": [
          0.0,
          0.0,
          0.0,
          "XYZ"
        ],
        "scale": [
          1.0,
          1.0,
          1.0
        ],
        "up": [
          0.0,
          1.0,
          0.0
        ]
      }
    },
<<<<<<< HEAD
    "ed6dd7cdd2d54838afabe4aa5b3f140b": {
=======
    "adc73fd4318542a1bce8609f6f716d7e": {
>>>>>>> a6b14255
      "model_name": "LineSegmentsModel",
      "model_module": "jupyter-threejs",
      "model_module_version": "^2.1.0",
      "state": {
        "children": [],
<<<<<<< HEAD
        "geometry": "IPY_MODEL_92db8ee8e0c2497a9f3044eb8d06ebb6",
        "material": "IPY_MODEL_291a6d4b2ec64c7face46622adaec53b",
=======
        "geometry": "IPY_MODEL_71a92d0d1f7742c7b6b8ef11d34b1de8",
        "material": "IPY_MODEL_62b6692ea50749b29194f332fc9e785c",
>>>>>>> a6b14255
        "matrix": [
          1.0,
          0.0,
          0.0,
          0.0,
          0.0,
          1.0,
          0.0,
          0.0,
          0.0,
          0.0,
          1.0,
          0.0,
          0.0,
          0.0,
          0.0,
          1.0
        ],
        "matrixWorld": [
          1.0,
          0.0,
          0.0,
          0.0,
          0.0,
          1.0,
          0.0,
          0.0,
          0.0,
          0.0,
          1.0,
          0.0,
          0.0,
          0.0,
          0.0,
          1.0
        ],
        "modelViewMatrix": [
          1.0,
          0.0,
          0.0,
          0.0,
          0.0,
          1.0,
          0.0,
          0.0,
          0.0,
          0.0,
          1.0,
          0.0,
          0.0,
          0.0,
          0.0,
          1.0
        ],
        "normalMatrix": [
          1.0,
          0.0,
          0.0,
          0.0,
          1.0,
          0.0,
          0.0,
          0.0,
          1.0
        ],
        "position": [
          -0.5,
          -0.5,
          -0.0
        ],
        "quaternion": [
          0.0,
          0.0,
          0.0,
          1.0
        ],
        "rotation": [
          0.0,
          0.0,
          0.0,
          "XYZ"
        ],
        "scale": [
          1.0,
          1.0,
          1.0
        ],
        "up": [
          0.0,
          1.0,
          0.0
        ]
      }
    },
<<<<<<< HEAD
    "92db8ee8e0c2497a9f3044eb8d06ebb6": {
=======
    "71a92d0d1f7742c7b6b8ef11d34b1de8": {
>>>>>>> a6b14255
      "model_name": "BufferGeometryModel",
      "model_module": "jupyter-threejs",
      "model_module_version": "^2.1.0",
      "state": {
        "_ref_geometry": null,
        "attributes": {
<<<<<<< HEAD
          "position": "IPY_MODEL_e7d28f257d414cd08b5fd193d19c6dd6",
          "index": "IPY_MODEL_d8cdf402c2db4a4f9b9bc05cec6503bc"
=======
          "position": "IPY_MODEL_5d07192b7dfc48509c7e8d089075dfc2",
          "index": "IPY_MODEL_7abd507b0444454a981955aed78a1f67"
>>>>>>> a6b14255
        },
        "index": null,
        "morphAttributes": {},
        "userData": {}
      }
    },
<<<<<<< HEAD
    "e7d28f257d414cd08b5fd193d19c6dd6": {
=======
    "5d07192b7dfc48509c7e8d089075dfc2": {
>>>>>>> a6b14255
      "model_name": "BufferAttributeModel",
      "model_module": "jupyter-threejs",
      "model_module_version": "^2.1.0",
      "state": {
        "array": {
          "shape": [
            121,
            3
          ],
          "dtype": "float32"
        }
      },
      "buffers": [
        {
          "encoding": "base64",
          "path": [
            "array",
            "buffer"
          ],
          "data": "ZmZmPwAAAAAAAAAAAACAPwAAAAAAAAAAAACAP83MzD0AAAAAZmZmP83MzD0AAAAAzcxMPwAAAAAAAAAAAACAP83MTD4AAAAAzcxMP83MzD0AAAAAZmZmP83MTD4AAAAAMzMzPwAAAAAAAAAAAACAP5qZmT4AAAAAMzMzP83MzD0AAAAAzcxMP83MTD4AAAAAZmZmP5qZmT4AAAAAmpkZPwAAAAAAAAAAAACAP83MzD4AAAAAmpkZP83MzD0AAAAAMzMzP83MTD4AAAAAzcxMP5qZmT4AAAAAZmZmP83MzD4AAAAAAAAAPwAAAAAAAAAAAACAPwAAAD8AAAAAAAAAP83MzD0AAAAAmpkZP83MTD4AAAAAMzMzP5qZmT4AAAAAzcxMP83MzD4AAAAAZmZmPwAAAD8AAAAAzczMPgAAAAAAAAAAAACAP5qZGT8AAAAAzczMPs3MzD0AAAAAAAAAP83MTD4AAAAAmpkZP5qZmT4AAAAAMzMzP83MzD4AAAAAzcxMPwAAAD8AAAAAZmZmP5qZGT8AAAAAmpmZPgAAAAAAAAAAAACAPzMzMz8AAAAAmpmZPs3MzD0AAAAAzczMPs3MTD4AAAAAAAAAP5qZmT4AAAAAmpkZP83MzD4AAAAAMzMzPwAAAD8AAAAAzcxMP5qZGT8AAAAAZmZmPzMzMz8AAAAAzcxMPgAAAAAAAAAAAACAP83MTD8AAAAAzcxMPs3MzD0AAAAAmpmZPs3MTD4AAAAAzczMPpqZmT4AAAAAAAAAP83MzD4AAAAAmpkZPwAAAD8AAAAAMzMzP5qZGT8AAAAAzcxMPzMzMz8AAAAAZmZmP83MTD8AAAAAzczMPQAAAAAAAAAAAACAP2ZmZj8AAAAAzczMPc3MzD0AAAAAzcxMPs3MTD4AAAAAmpmZPpqZmT4AAAAAzczMPs3MzD4AAAAAAAAAPwAAAD8AAAAAmpkZP5qZGT8AAAAAMzMzPzMzMz8AAAAAzcxMP83MTD8AAAAAZmZmP2ZmZj8AAAAAAAAAAAAAAAAAAAAAAACAPwAAgD8AAAAAAAAAAM3MzD0AAAAAzczMPc3MTD4AAAAAzcxMPpqZmT4AAAAAmpmZPs3MzD4AAAAAzczMPgAAAD8AAAAAAAAAP5qZGT8AAAAAmpkZPzMzMz8AAAAAMzMzP83MTD8AAAAAzcxMP2ZmZj8AAAAAZmZmPwAAgD8AAAAAAAAAAM3MTD4AAAAAzczMPZqZmT4AAAAAzcxMPs3MzD4AAAAAmpmZPgAAAD8AAAAAzczMPpqZGT8AAAAAAAAAPzMzMz8AAAAAmpkZP83MTD8AAAAAMzMzP2ZmZj8AAAAAzcxMPwAAgD8AAAAAAAAAAJqZmT4AAAAAzczMPc3MzD4AAAAAzcxMPgAAAD8AAAAAmpmZPpqZGT8AAAAAzczMPjMzMz8AAAAAAAAAP83MTD8AAAAAmpkZP2ZmZj8AAAAAMzMzPwAAgD8AAAAAAAAAAM3MzD4AAAAAzczMPQAAAD8AAAAAzcxMPpqZGT8AAAAAmpmZPjMzMz8AAAAAzczMPs3MTD8AAAAAAAAAP2ZmZj8AAAAAmpkZPwAAgD8AAAAAAAAAAAAAAD8AAAAAzczMPZqZGT8AAAAAzcxMPjMzMz8AAAAAmpmZPs3MTD8AAAAAzczMPmZmZj8AAAAAAAAAPwAAgD8AAAAAAAAAAJqZGT8AAAAAzczMPTMzMz8AAAAAzcxMPs3MTD8AAAAAmpmZPmZmZj8AAAAAzczMPgAAgD8AAAAAAAAAADMzMz8AAAAAzczMPc3MTD8AAAAAzcxMPmZmZj8AAAAAmpmZPgAAgD8AAAAAAAAAAM3MTD8AAAAAzczMPWZmZj8AAAAAzcxMPgAAgD8AAAAAAAAAAGZmZj8AAAAAzczMPQAAgD8AAAAAAAAAAAAAgD8AAAAA"
        }
      ]
    },
<<<<<<< HEAD
    "d8cdf402c2db4a4f9b9bc05cec6503bc": {
=======
    "7abd507b0444454a981955aed78a1f67": {
>>>>>>> a6b14255
      "model_name": "BufferAttributeModel",
      "model_module": "jupyter-threejs",
      "model_module_version": "^2.1.0",
      "state": {
        "array": {
          "shape": [
            640
          ],
          "dtype": "uint16"
        }
      },
      "buffers": [
        {
          "encoding": "base64",
          "path": [
            "array",
            "buffer"
          ],
          "data": "AAABAAEAAgACAAAAAAADAAMAAgAEAAAAAwAEAAIABQAFAAMABAAGAAYAAwADAAcABwAFAAgABAAGAAgABwAGAAUACQAJAAcACAAKAAoABgAGAAsACwAHAAcADAAMAAkADQAIAAoADQALAAoADAALAAkADgAOAAwADQAPAA8ACgAKABAAEAALAAsAEQARAAwADAASABIADgATAA0ADwATABAADwARABAAEgARAA4AFAAUABIAEwAVABUADwAPABYAFgAQABAAFwAXABEAEQAYABgAEgASABkAGQAUABoAEwAVABoAFgAVABcAFgAYABcAGQAYABQAGwAbABkAGgAcABwAFQAVAB0AHQAWABYAHgAeABcAFwAfAB8AGAAYACAAIAAZABkAIQAhABsAIgAaABwAIgAdABwAHgAdAB8AHgAgAB8AIQAgABsAIwAjACEAIgAkACQAHAAcACUAJQAdAB0AJgAmAB4AHgAnACcAHwAfACgAKAAgACAAKQApACEAIQAqACoAIwArACIAJAArACUAJAAmACUAJwAmACgAJwApACgAKgApACMALAAsACoAKwAtAC0AJAAkAC4ALgAlACUALwAvACYAJgAwADAAJwAnADEAMQAoACgAMgAyACkAKQAzADMAKgAqADQANAAsADUAKwAtADUALgAtAC8ALgAwAC8AMQAwADIAMQAzADIANAAzACwANgA2ADQANQA3ADcALQAtADgAOAAuAC4AOQA5AC8ALwA6ADoAMAAwADsAOwAxADEAPAA8ADIAMgA9AD0AMwAzAD4APgA0ADQAPwA/ADYAQAA1ADcAQAA4ADcAOQA4ADoAOQA7ADoAPAA7AD0APAA+AD0APwA+ADYAQQBBAD8AQABCAEIANwA3AEMAQwA4ADgARABEADkAOQBFAEUAOgA6AEYARgA7ADsARwBHADwAPABIAEgAPQA9AEkASQA+AD4ASgBKAD8APwBLAEsAQQBDAEIARABDAEUARABGAEUARwBGAEgARwBJAEgASgBJAEsASgBCAEwATABDAEMATQBNAEQARABOAE4ARQBFAE8ATwBGAEYAUABQAEcARwBRAFEASABIAFIAUgBJAEkAUwBTAEoASgBUAFQASwBNAEwATgBNAE8ATgBQAE8AUQBQAFIAUQBTAFIAVABTAEwAVQBVAE0ATQBWAFYATgBOAFcAVwBPAE8AWABYAFAAUABZAFkAUQBRAFoAWgBSAFIAWwBbAFMAUwBcAFwAVABWAFUAVwBWAFgAVwBZAFgAWgBZAFsAWgBcAFsAVQBdAF0AVgBWAF4AXgBXAFcAXwBfAFgAWABgAGAAWQBZAGEAYQBaAFoAYgBiAFsAWwBjAGMAXABeAF0AXwBeAGAAXwBhAGAAYgBhAGMAYgBdAGQAZABeAF4AZQBlAF8AXwBmAGYAYABgAGcAZwBhAGEAaABoAGIAYgBpAGkAYwBlAGQAZgBlAGcAZgBoAGcAaQBoAGQAagBqAGUAZQBrAGsAZgBmAGwAbABnAGcAbQBtAGgAaABuAG4AaQBrAGoAbABrAG0AbABuAG0AagBvAG8AawBrAHAAcABsAGwAcQBxAG0AbQByAHIAbgBwAG8AcQBwAHIAcQBvAHMAcwBwAHAAdAB0AHEAcQB1AHUAcgB0AHMAdQB0AHMAdgB2AHQAdAB3AHcAdQB3AHYAdgB4AHgAdwA="
        }
      ]
    },
<<<<<<< HEAD
    "291a6d4b2ec64c7face46622adaec53b": {
=======
    "62b6692ea50749b29194f332fc9e785c": {
>>>>>>> a6b14255
      "model_name": "LineBasicMaterialModel",
      "model_module": "jupyter-threejs",
      "model_module_version": "^2.1.0",
      "state": {
        "clippingPlanes": [],
        "color": "#000000",
        "defines": null
      }
    },
<<<<<<< HEAD
    "16acdc2030544486890e4d16042a1d57": {
=======
    "0194cdb608854d82a50606d55e239acc": {
>>>>>>> a6b14255
      "model_name": "MeshModel",
      "model_module": "jupyter-threejs",
      "model_module_version": "^2.1.0",
      "state": {
        "children": [],
<<<<<<< HEAD
        "geometry": "IPY_MODEL_44a55a2d7ba84966a4519e3441b9c2fa",
        "material": "IPY_MODEL_72499fe1f7c94d949bef41756f8713d4",
=======
        "geometry": "IPY_MODEL_1f617755d2f24f9997da31989d28766e",
        "material": "IPY_MODEL_c82fa34abe72476d97260740c8a495be",
>>>>>>> a6b14255
        "matrix": [
          1.0,
          0.0,
          0.0,
          0.0,
          0.0,
          1.0,
          0.0,
          0.0,
          0.0,
          0.0,
          1.0,
          0.0,
          0.0,
          0.0,
          0.0,
          1.0
        ],
        "matrixWorld": [
          1.0,
          0.0,
          0.0,
          0.0,
          0.0,
          1.0,
          0.0,
          0.0,
          0.0,
          0.0,
          1.0,
          0.0,
          0.0,
          0.0,
          0.0,
          1.0
        ],
        "modelViewMatrix": [
          1.0,
          0.0,
          0.0,
          0.0,
          0.0,
          1.0,
          0.0,
          0.0,
          0.0,
          0.0,
          1.0,
          0.0,
          0.0,
          0.0,
          0.0,
          1.0
        ],
        "morphTargetInfluences": [],
        "normalMatrix": [
          1.0,
          0.0,
          0.0,
          0.0,
          1.0,
          0.0,
          0.0,
          0.0,
          1.0
        ],
        "position": [
          -0.5,
          -0.5,
          -0.0
        ],
        "quaternion": [
          0.0,
          0.0,
          0.0,
          1.0
        ],
        "rotation": [
          0.0,
          0.0,
          0.0,
          "XYZ"
        ],
        "scale": [
          1.0,
          1.0,
          1.0
        ],
        "up": [
          0.0,
          1.0,
          0.0
        ]
      }
    },
<<<<<<< HEAD
    "44a55a2d7ba84966a4519e3441b9c2fa": {
=======
    "1f617755d2f24f9997da31989d28766e": {
>>>>>>> a6b14255
      "model_name": "BufferGeometryModel",
      "model_module": "jupyter-threejs",
      "model_module_version": "^2.1.0",
      "state": {
        "_ref_geometry": null,
        "attributes": {
<<<<<<< HEAD
          "position": "IPY_MODEL_bd33038334f042d8976d62fed076919b",
          "index": "IPY_MODEL_60a090b0022b46c798c6af3223d122a8"
=======
          "position": "IPY_MODEL_49cd16091bb1423c818a1b790552b444",
          "index": "IPY_MODEL_b4e9a64715b54edfb1a9f544cb56a317"
>>>>>>> a6b14255
        },
        "index": null,
        "morphAttributes": {},
        "userData": {}
      }
    },
<<<<<<< HEAD
    "bd33038334f042d8976d62fed076919b": {
=======
    "49cd16091bb1423c818a1b790552b444": {
>>>>>>> a6b14255
      "model_name": "BufferAttributeModel",
      "model_module": "jupyter-threejs",
      "model_module_version": "^2.1.0",
      "state": {
        "array": {
          "shape": [
            121,
            3
          ],
          "dtype": "float32"
        }
      },
      "buffers": [
        {
          "encoding": "base64",
          "path": [
            "array",
            "buffer"
          ],
          "data": "ZmZmPwAAAAAAAAAAAACAPwAAAAAAAAAAAACAP83MzD0AAAAAZmZmP83MzD0AAAAAzcxMPwAAAAAAAAAAAACAP83MTD4AAAAAzcxMP83MzD0AAAAAZmZmP83MTD4AAAAAMzMzPwAAAAAAAAAAAACAP5qZmT4AAAAAMzMzP83MzD0AAAAAzcxMP83MTD4AAAAAZmZmP5qZmT4AAAAAmpkZPwAAAAAAAAAAAACAP83MzD4AAAAAmpkZP83MzD0AAAAAMzMzP83MTD4AAAAAzcxMP5qZmT4AAAAAZmZmP83MzD4AAAAAAAAAPwAAAAAAAAAAAACAPwAAAD8AAAAAAAAAP83MzD0AAAAAmpkZP83MTD4AAAAAMzMzP5qZmT4AAAAAzcxMP83MzD4AAAAAZmZmPwAAAD8AAAAAzczMPgAAAAAAAAAAAACAP5qZGT8AAAAAzczMPs3MzD0AAAAAAAAAP83MTD4AAAAAmpkZP5qZmT4AAAAAMzMzP83MzD4AAAAAzcxMPwAAAD8AAAAAZmZmP5qZGT8AAAAAmpmZPgAAAAAAAAAAAACAPzMzMz8AAAAAmpmZPs3MzD0AAAAAzczMPs3MTD4AAAAAAAAAP5qZmT4AAAAAmpkZP83MzD4AAAAAMzMzPwAAAD8AAAAAzcxMP5qZGT8AAAAAZmZmPzMzMz8AAAAAzcxMPgAAAAAAAAAAAACAP83MTD8AAAAAzcxMPs3MzD0AAAAAmpmZPs3MTD4AAAAAzczMPpqZmT4AAAAAAAAAP83MzD4AAAAAmpkZPwAAAD8AAAAAMzMzP5qZGT8AAAAAzcxMPzMzMz8AAAAAZmZmP83MTD8AAAAAzczMPQAAAAAAAAAAAACAP2ZmZj8AAAAAzczMPc3MzD0AAAAAzcxMPs3MTD4AAAAAmpmZPpqZmT4AAAAAzczMPs3MzD4AAAAAAAAAPwAAAD8AAAAAmpkZP5qZGT8AAAAAMzMzPzMzMz8AAAAAzcxMP83MTD8AAAAAZmZmP2ZmZj8AAAAAAAAAAAAAAAAAAAAAAACAPwAAgD8AAAAAAAAAAM3MzD0AAAAAzczMPc3MTD4AAAAAzcxMPpqZmT4AAAAAmpmZPs3MzD4AAAAAzczMPgAAAD8AAAAAAAAAP5qZGT8AAAAAmpkZPzMzMz8AAAAAMzMzP83MTD8AAAAAzcxMP2ZmZj8AAAAAZmZmPwAAgD8AAAAAAAAAAM3MTD4AAAAAzczMPZqZmT4AAAAAzcxMPs3MzD4AAAAAmpmZPgAAAD8AAAAAzczMPpqZGT8AAAAAAAAAPzMzMz8AAAAAmpkZP83MTD8AAAAAMzMzP2ZmZj8AAAAAzcxMPwAAgD8AAAAAAAAAAJqZmT4AAAAAzczMPc3MzD4AAAAAzcxMPgAAAD8AAAAAmpmZPpqZGT8AAAAAzczMPjMzMz8AAAAAAAAAP83MTD8AAAAAmpkZP2ZmZj8AAAAAMzMzPwAAgD8AAAAAAAAAAM3MzD4AAAAAzczMPQAAAD8AAAAAzcxMPpqZGT8AAAAAmpmZPjMzMz8AAAAAzczMPs3MTD8AAAAAAAAAP2ZmZj8AAAAAmpkZPwAAgD8AAAAAAAAAAAAAAD8AAAAAzczMPZqZGT8AAAAAzcxMPjMzMz8AAAAAmpmZPs3MTD8AAAAAzczMPmZmZj8AAAAAAAAAPwAAgD8AAAAAAAAAAJqZGT8AAAAAzczMPTMzMz8AAAAAzcxMPs3MTD8AAAAAmpmZPmZmZj8AAAAAzczMPgAAgD8AAAAAAAAAADMzMz8AAAAAzczMPc3MTD8AAAAAzcxMPmZmZj8AAAAAmpmZPgAAgD8AAAAAAAAAAM3MTD8AAAAAzczMPWZmZj8AAAAAzcxMPgAAgD8AAAAAAAAAAGZmZj8AAAAAzczMPQAAgD8AAAAAAAAAAAAAgD8AAAAA"
        }
      ]
    },
<<<<<<< HEAD
    "60a090b0022b46c798c6af3223d122a8": {
=======
    "b4e9a64715b54edfb1a9f544cb56a317": {
>>>>>>> a6b14255
      "model_name": "BufferAttributeModel",
      "model_module": "jupyter-threejs",
      "model_module_version": "^2.1.0",
      "state": {
        "array": {
          "shape": [
            600
          ],
          "dtype": "uint16"
        }
      },
      "buffers": [
        {
          "encoding": "base64",
          "path": [
            "array",
            "buffer"
          ],
          "data": "AAABAAIAAAADAAIABAAAAAMAAwACAAUABAAGAAMAAwAHAAUACAAEAAYABgADAAcABwAFAAkACAAKAAYABgALAAcABwAMAAkADQAIAAoACgAGAAsACwAHAAwADAAJAA4ADQAPAAoACgAQAAsACwARAAwADAASAA4AEwANAA8ADwAKABAAEAALABEAEQAMABIAEgAOABQAEwAVAA8ADwAWABAAEAAXABEAEQAYABIAEgAZABQAGgATABUAFQAPABYAFgAQABcAFwARABgAGAASABkAGQAUABsAGgAcABUAFQAdABYAFgAeABcAFwAfABgAGAAgABkAGQAhABsAIgAaABwAHAAVAB0AHQAWAB4AHgAXAB8AHwAYACAAIAAZACEAIQAbACMAIgAkABwAHAAlAB0AHQAmAB4AHgAnAB8AHwAoACAAIAApACEAIQAqACMAKwAiACQAJAAcACUAJQAdACYAJgAeACcAJwAfACgAKAAgACkAKQAhACoAKgAjACwAKwAtACQAJAAuACUAJQAvACYAJgAwACcAJwAxACgAKAAyACkAKQAzACoAKgA0ACwANQArAC0ALQAkAC4ALgAlAC8ALwAmADAAMAAnADEAMQAoADIAMgApADMAMwAqADQANAAsADYANQA3AC0ALQA4AC4ALgA5AC8ALwA6ADAAMAA7ADEAMQA8ADIAMgA9ADMAMwA+ADQANAA/ADYAQAA1ADcANwAtADgAOAAuADkAOQAvADoAOgAwADsAOwAxADwAPAAyAD0APQAzAD4APgA0AD8APwA2AEEAQABCADcANwBDADgAOABEADkAOQBFADoAOgBGADsAOwBHADwAPABIAD0APQBJAD4APgBKAD8APwBLAEEAQgA3AEMAQwA4AEQARAA5AEUARQA6AEYARgA7AEcARwA8AEgASAA9AEkASQA+AEoASgA/AEsAQgBMAEMAQwBNAEQARABOAEUARQBPAEYARgBQAEcARwBRAEgASABSAEkASQBTAEoASgBUAEsATABDAE0ATQBEAE4ATgBFAE8ATwBGAFAAUABHAFEAUQBIAFIAUgBJAFMAUwBKAFQATABVAE0ATQBWAE4ATgBXAE8ATwBYAFAAUABZAFEAUQBaAFIAUgBbAFMAUwBcAFQAVQBNAFYAVgBOAFcAVwBPAFgAWABQAFkAWQBRAFoAWgBSAFsAWwBTAFwAVQBdAFYAVgBeAFcAVwBfAFgAWABgAFkAWQBhAFoAWgBiAFsAWwBjAFwAXQBWAF4AXgBXAF8AXwBYAGAAYABZAGEAYQBaAGIAYgBbAGMAXQBkAF4AXgBlAF8AXwBmAGAAYABnAGEAYQBoAGIAYgBpAGMAZABeAGUAZQBfAGYAZgBgAGcAZwBhAGgAaABiAGkAZABqAGUAZQBrAGYAZgBsAGcAZwBtAGgAaABuAGkAagBlAGsAawBmAGwAbABnAG0AbQBoAG4AagBvAGsAawBwAGwAbABxAG0AbQByAG4AbwBrAHAAcABsAHEAcQBtAHIAbwBzAHAAcAB0AHEAcQB1AHIAcwBwAHQAdABxAHUAcwB2AHQAdAB3AHUAdgB0AHcAdgB4AHcA"
        }
      ]
    },
<<<<<<< HEAD
    "72499fe1f7c94d949bef41756f8713d4": {
=======
    "c82fa34abe72476d97260740c8a495be": {
>>>>>>> a6b14255
      "model_name": "MeshPhongMaterialModel",
      "model_module": "jupyter-threejs",
      "model_module_version": "^2.1.0",
      "state": {
        "alphaMap": null,
        "aoMap": null,
        "bumpMap": null,
        "clippingPlanes": [],
        "defines": null,
        "displacementMap": null,
        "emissiveMap": null,
        "envMap": null,
        "flatShading": true,
        "lightMap": null,
        "map": null,
        "normalMap": null,
        "normalScale": [
          1.0,
          1.0
        ],
        "polygonOffset": true,
        "polygonOffsetFactor": 1.0,
        "polygonOffsetUnits": 1.0,
        "reflectivity": 0.0,
        "shininess": 0.0,
        "side": "DoubleSide",
        "specular": "#000000",
        "specularMap": null
      }
    },
<<<<<<< HEAD
    "624cec77a5a342029e7bb4d6ea961067": {
=======
    "e223cea6d4fa4266b02cb44755517807": {
>>>>>>> a6b14255
      "model_name": "WebGLShadowMapModel",
      "model_module": "jupyter-threejs",
      "model_module_version": "^2.1.0",
      "state": {}
    }
  }
}
</script>
<script type="application/vnd.jupyter.widget-view+json">
<<<<<<< HEAD
{"version_major": 2, "version_minor": 0, "model_id": "bf9c8dc046954e149feb6bf4cfc68f40"}
</script>
<script type="application/vnd.jupyter.widget-view+json">
{"version_major": 2, "version_minor": 0, "model_id": "f49142afd8f846e4a67087a059daf7c2"}
=======
{"version_major": 2, "version_minor": 0, "model_id": "d06c761decd847a39f60700635dae336"}
</script>
<script type="application/vnd.jupyter.widget-view+json">
{"version_major": 2, "version_minor": 0, "model_id": "c88311aa6db54e288218066269ecc152"}
>>>>>>> a6b14255
</script>

</body>
</html><|MERGE_RESOLUTION|>--- conflicted
+++ resolved
@@ -16,11 +16,7 @@
   "version_major": 2,
   "version_minor": 0,
   "state": {
-<<<<<<< HEAD
-    "f49142afd8f846e4a67087a059daf7c2": {
-=======
     "c88311aa6db54e288218066269ecc152": {
->>>>>>> a6b14255
       "model_name": "RendererModel",
       "model_module": "jupyter-threejs",
       "model_module_version": "^2.1.0",
@@ -29,20 +25,6 @@
         "_dom_classes": [],
         "_height": 600,
         "_width": 600,
-<<<<<<< HEAD
-        "camera": "IPY_MODEL_7d6d015a96054db386f8e49f0d8d2a17",
-        "clearOpacity": 0.0,
-        "clippingPlanes": [],
-        "controls": [
-          "IPY_MODEL_40aeab6201a44d02a9f37e21254a8d02"
-        ],
-        "layout": "IPY_MODEL_72d372da30634fd6bd77cfd8ac0cffa0",
-        "scene": "IPY_MODEL_6976fcf2ae7f487694250090f1e5c3da",
-        "shadowMap": "IPY_MODEL_624cec77a5a342029e7bb4d6ea961067"
-      }
-    },
-    "7d6d015a96054db386f8e49f0d8d2a17": {
-=======
         "camera": "IPY_MODEL_9db10afd3df4468db290a20887178d4a",
         "clearOpacity": 0.0,
         "clippingPlanes": [],
@@ -55,25 +37,16 @@
       }
     },
     "9db10afd3df4468db290a20887178d4a": {
->>>>>>> a6b14255
       "model_name": "PerspectiveCameraModel",
       "model_module": "jupyter-threejs",
       "model_module_version": "^2.1.0",
       "state": {
         "children": [
-<<<<<<< HEAD
-          "IPY_MODEL_b2cf1903a9af4f09832943f0d961c533",
-          "IPY_MODEL_83338a0195794b3cb0f88484f26e9eef",
-          "IPY_MODEL_ef8830b254e941edaeea07c3419b16c2",
-          "IPY_MODEL_a4d13085a74141408323832b46021d04",
-          "IPY_MODEL_11bb545d42ff4c63b6a029b3e4a85161"
-=======
           "IPY_MODEL_6f996c8ab31e48a6832979e06445a1ad",
           "IPY_MODEL_2d2fdcab71f64d6a9042e6d665e4630f",
           "IPY_MODEL_9217609d4192477e8f4dc4e5cb2b082b",
           "IPY_MODEL_bb7711a53f7f402a84574f68ec13b5cf",
           "IPY_MODEL_54f327872fa049e6925814db986102c7"
->>>>>>> a6b14255
         ],
         "far": 273205.08075688774,
         "fov": 22.22222222222222,
@@ -208,11 +181,7 @@
         ]
       }
     },
-<<<<<<< HEAD
-    "b2cf1903a9af4f09832943f0d961c533": {
-=======
     "6f996c8ab31e48a6832979e06445a1ad": {
->>>>>>> a6b14255
       "model_name": "DirectionalLightModel",
       "model_module": "jupyter-threejs",
       "model_module_version": "^2.1.0",
@@ -315,11 +284,7 @@
         ]
       }
     },
-<<<<<<< HEAD
-    "83338a0195794b3cb0f88484f26e9eef": {
-=======
     "2d2fdcab71f64d6a9042e6d665e4630f": {
->>>>>>> a6b14255
       "model_name": "DirectionalLightModel",
       "model_module": "jupyter-threejs",
       "model_module_version": "^2.1.0",
@@ -423,11 +388,7 @@
         ]
       }
     },
-<<<<<<< HEAD
-    "ef8830b254e941edaeea07c3419b16c2": {
-=======
     "9217609d4192477e8f4dc4e5cb2b082b": {
->>>>>>> a6b14255
       "model_name": "DirectionalLightModel",
       "model_module": "jupyter-threejs",
       "model_module_version": "^2.1.0",
@@ -531,11 +492,7 @@
         ]
       }
     },
-<<<<<<< HEAD
-    "a4d13085a74141408323832b46021d04": {
-=======
     "bb7711a53f7f402a84574f68ec13b5cf": {
->>>>>>> a6b14255
       "model_name": "DirectionalLightModel",
       "model_module": "jupyter-threejs",
       "model_module_version": "^2.1.0",
@@ -638,11 +595,7 @@
         ]
       }
     },
-<<<<<<< HEAD
-    "11bb545d42ff4c63b6a029b3e4a85161": {
-=======
     "54f327872fa049e6925814db986102c7": {
->>>>>>> a6b14255
       "model_name": "DirectionalLightModel",
       "model_module": "jupyter-threejs",
       "model_module_version": "^2.1.0",
@@ -745,20 +698,12 @@
         ]
       }
     },
-<<<<<<< HEAD
-    "40aeab6201a44d02a9f37e21254a8d02": {
-=======
     "fd09688494cd43bba9399dffbcd19f92": {
->>>>>>> a6b14255
       "model_name": "OrbitControlsModel",
       "model_module": "jupyter-threejs",
       "model_module_version": "^2.1.0",
       "state": {
-<<<<<<< HEAD
-        "controlling": "IPY_MODEL_7d6d015a96054db386f8e49f0d8d2a17",
-=======
         "controlling": "IPY_MODEL_9db10afd3df4468db290a20887178d4a",
->>>>>>> a6b14255
         "maxAzimuthAngle": 1e+20,
         "maxDistance": 1e+20,
         "maxZoom": 1e+20,
@@ -770,36 +715,22 @@
         ]
       }
     },
-<<<<<<< HEAD
-    "72d372da30634fd6bd77cfd8ac0cffa0": {
-=======
     "a5a2a1a8bf824d9b8a09a04d22d36691": {
->>>>>>> a6b14255
       "model_name": "LayoutModel",
       "model_module": "@jupyter-widgets/base",
       "model_module_version": "1.2.0",
       "state": {}
     },
-<<<<<<< HEAD
-    "6976fcf2ae7f487694250090f1e5c3da": {
-=======
     "06e44b0b9dde44be834dc2265b498efa": {
->>>>>>> a6b14255
       "model_name": "SceneModel",
       "model_module": "jupyter-threejs",
       "model_module_version": "^2.1.0",
       "state": {
         "background": "#4c4c4c",
         "children": [
-<<<<<<< HEAD
-          "IPY_MODEL_ed6dd7cdd2d54838afabe4aa5b3f140b",
-          "IPY_MODEL_16acdc2030544486890e4d16042a1d57",
-          "IPY_MODEL_7d6d015a96054db386f8e49f0d8d2a17"
-=======
           "IPY_MODEL_adc73fd4318542a1bce8609f6f716d7e",
           "IPY_MODEL_0194cdb608854d82a50606d55e239acc",
           "IPY_MODEL_9db10afd3df4468db290a20887178d4a"
->>>>>>> a6b14255
         ],
         "fog": null,
         "matrix": [
@@ -897,23 +828,14 @@
         ]
       }
     },
-<<<<<<< HEAD
-    "ed6dd7cdd2d54838afabe4aa5b3f140b": {
-=======
     "adc73fd4318542a1bce8609f6f716d7e": {
->>>>>>> a6b14255
       "model_name": "LineSegmentsModel",
       "model_module": "jupyter-threejs",
       "model_module_version": "^2.1.0",
       "state": {
         "children": [],
-<<<<<<< HEAD
-        "geometry": "IPY_MODEL_92db8ee8e0c2497a9f3044eb8d06ebb6",
-        "material": "IPY_MODEL_291a6d4b2ec64c7face46622adaec53b",
-=======
         "geometry": "IPY_MODEL_71a92d0d1f7742c7b6b8ef11d34b1de8",
         "material": "IPY_MODEL_62b6692ea50749b29194f332fc9e785c",
->>>>>>> a6b14255
         "matrix": [
           1.0,
           0.0,
@@ -1008,35 +930,22 @@
         ]
       }
     },
-<<<<<<< HEAD
-    "92db8ee8e0c2497a9f3044eb8d06ebb6": {
-=======
     "71a92d0d1f7742c7b6b8ef11d34b1de8": {
->>>>>>> a6b14255
       "model_name": "BufferGeometryModel",
       "model_module": "jupyter-threejs",
       "model_module_version": "^2.1.0",
       "state": {
         "_ref_geometry": null,
         "attributes": {
-<<<<<<< HEAD
-          "position": "IPY_MODEL_e7d28f257d414cd08b5fd193d19c6dd6",
-          "index": "IPY_MODEL_d8cdf402c2db4a4f9b9bc05cec6503bc"
-=======
           "position": "IPY_MODEL_5d07192b7dfc48509c7e8d089075dfc2",
           "index": "IPY_MODEL_7abd507b0444454a981955aed78a1f67"
->>>>>>> a6b14255
         },
         "index": null,
         "morphAttributes": {},
         "userData": {}
       }
     },
-<<<<<<< HEAD
-    "e7d28f257d414cd08b5fd193d19c6dd6": {
-=======
     "5d07192b7dfc48509c7e8d089075dfc2": {
->>>>>>> a6b14255
       "model_name": "BufferAttributeModel",
       "model_module": "jupyter-threejs",
       "model_module_version": "^2.1.0",
@@ -1060,11 +969,7 @@
         }
       ]
     },
-<<<<<<< HEAD
-    "d8cdf402c2db4a4f9b9bc05cec6503bc": {
-=======
     "7abd507b0444454a981955aed78a1f67": {
->>>>>>> a6b14255
       "model_name": "BufferAttributeModel",
       "model_module": "jupyter-threejs",
       "model_module_version": "^2.1.0",
@@ -1087,11 +992,7 @@
         }
       ]
     },
-<<<<<<< HEAD
-    "291a6d4b2ec64c7face46622adaec53b": {
-=======
     "62b6692ea50749b29194f332fc9e785c": {
->>>>>>> a6b14255
       "model_name": "LineBasicMaterialModel",
       "model_module": "jupyter-threejs",
       "model_module_version": "^2.1.0",
@@ -1101,23 +1002,14 @@
         "defines": null
       }
     },
-<<<<<<< HEAD
-    "16acdc2030544486890e4d16042a1d57": {
-=======
     "0194cdb608854d82a50606d55e239acc": {
->>>>>>> a6b14255
       "model_name": "MeshModel",
       "model_module": "jupyter-threejs",
       "model_module_version": "^2.1.0",
       "state": {
         "children": [],
-<<<<<<< HEAD
-        "geometry": "IPY_MODEL_44a55a2d7ba84966a4519e3441b9c2fa",
-        "material": "IPY_MODEL_72499fe1f7c94d949bef41756f8713d4",
-=======
         "geometry": "IPY_MODEL_1f617755d2f24f9997da31989d28766e",
         "material": "IPY_MODEL_c82fa34abe72476d97260740c8a495be",
->>>>>>> a6b14255
         "matrix": [
           1.0,
           0.0,
@@ -1213,35 +1105,22 @@
         ]
       }
     },
-<<<<<<< HEAD
-    "44a55a2d7ba84966a4519e3441b9c2fa": {
-=======
     "1f617755d2f24f9997da31989d28766e": {
->>>>>>> a6b14255
       "model_name": "BufferGeometryModel",
       "model_module": "jupyter-threejs",
       "model_module_version": "^2.1.0",
       "state": {
         "_ref_geometry": null,
         "attributes": {
-<<<<<<< HEAD
-          "position": "IPY_MODEL_bd33038334f042d8976d62fed076919b",
-          "index": "IPY_MODEL_60a090b0022b46c798c6af3223d122a8"
-=======
           "position": "IPY_MODEL_49cd16091bb1423c818a1b790552b444",
           "index": "IPY_MODEL_b4e9a64715b54edfb1a9f544cb56a317"
->>>>>>> a6b14255
         },
         "index": null,
         "morphAttributes": {},
         "userData": {}
       }
     },
-<<<<<<< HEAD
-    "bd33038334f042d8976d62fed076919b": {
-=======
     "49cd16091bb1423c818a1b790552b444": {
->>>>>>> a6b14255
       "model_name": "BufferAttributeModel",
       "model_module": "jupyter-threejs",
       "model_module_version": "^2.1.0",
@@ -1265,11 +1144,7 @@
         }
       ]
     },
-<<<<<<< HEAD
-    "60a090b0022b46c798c6af3223d122a8": {
-=======
     "b4e9a64715b54edfb1a9f544cb56a317": {
->>>>>>> a6b14255
       "model_name": "BufferAttributeModel",
       "model_module": "jupyter-threejs",
       "model_module_version": "^2.1.0",
@@ -1292,11 +1167,7 @@
         }
       ]
     },
-<<<<<<< HEAD
-    "72499fe1f7c94d949bef41756f8713d4": {
-=======
     "c82fa34abe72476d97260740c8a495be": {
->>>>>>> a6b14255
       "model_name": "MeshPhongMaterialModel",
       "model_module": "jupyter-threejs",
       "model_module_version": "^2.1.0",
@@ -1327,11 +1198,7 @@
         "specularMap": null
       }
     },
-<<<<<<< HEAD
-    "624cec77a5a342029e7bb4d6ea961067": {
-=======
     "e223cea6d4fa4266b02cb44755517807": {
->>>>>>> a6b14255
       "model_name": "WebGLShadowMapModel",
       "model_module": "jupyter-threejs",
       "model_module_version": "^2.1.0",
@@ -1341,17 +1208,10 @@
 }
 </script>
 <script type="application/vnd.jupyter.widget-view+json">
-<<<<<<< HEAD
-{"version_major": 2, "version_minor": 0, "model_id": "bf9c8dc046954e149feb6bf4cfc68f40"}
-</script>
-<script type="application/vnd.jupyter.widget-view+json">
-{"version_major": 2, "version_minor": 0, "model_id": "f49142afd8f846e4a67087a059daf7c2"}
-=======
 {"version_major": 2, "version_minor": 0, "model_id": "d06c761decd847a39f60700635dae336"}
 </script>
 <script type="application/vnd.jupyter.widget-view+json">
 {"version_major": 2, "version_minor": 0, "model_id": "c88311aa6db54e288218066269ecc152"}
->>>>>>> a6b14255
 </script>
 
 </body>
