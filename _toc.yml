# Table of contents
# Learn more at https://jupyterbook.org/customize/toc.html

format: jb-book
root: intro
chapters:
- file: part1/example
- file: part1/heat_eq
<<<<<<< HEAD
- file: part2/helmholtz
=======
- file: part3-stokes/comparing_elements
>>>>>>> 7a3964b6
<|MERGE_RESOLUTION|>--- conflicted
+++ resolved
@@ -6,8 +6,5 @@
 chapters:
 - file: part1/example
 - file: part1/heat_eq
-<<<<<<< HEAD
 - file: part2/helmholtz
-=======
-- file: part3-stokes/comparing_elements
->>>>>>> 7a3964b6
+- file: part3-stokes/comparing_elements