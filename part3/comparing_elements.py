# ---
# jupyter:
#   jupytext:
#     formats: ipynb,py:light
#     text_representation:
#       extension: .py
#       format_name: light
#       format_version: '1.5'
#       jupytext_version: 1.14.1
#   kernelspec:
#     display_name: Python 3 (ipykernel)
#     language: python
#     name: python3
# ---

# + [markdown] slideshow={"slide_type": "slide"} tags=[]
# # Elements for Stokes

# + [markdown] slideshow={"slide_type": "notes"} tags=[]
# Hello there!
# -

# Import some stuff

# + tags=[]
from dolfinx import cpp, fem, mesh

import ufl
import numpy as np
from petsc4py import PETSc
from mpi4py import MPI
import basix
import basix.ufl_wrapper

import matplotlib.pylab as plt


# + [markdown] slideshow={"slide_type": "fragment"} tags=[]
# ## Defining a Stokes solver

# + [markdown] slideshow={"slide_type": "notes"} tags=[]
# TODO: some text here, probably split this code into multiple cells.

# +
def u_ex(x):
    sinx = ufl.sin(ufl.pi * x[0]) 
    siny = ufl.sin(ufl.pi * x[1])
    cosx = ufl.cos(ufl.pi * x[0])
    cosy = ufl.cos(ufl.pi * x[1])
    return 2*ufl.pi *sinx * siny * ufl.as_vector((cosy * sinx, - cosx * siny))

def p_ex(x):
    return ufl.sin(2*ufl.pi*x[0]) * ufl.sin(2*ufl.pi*x[1])

def source(x):
    u, p = u_ex(x), p_ex(x)
    return - ufl.div(ufl.grad(u)) + ufl.grad(p)



def solve_stokes(u_element, p_element, domain):
    V = fem.FunctionSpace(domain, u_element)
    Q = fem.FunctionSpace(domain, p_element)

    
    # Velocity boundary condition
    g = fem.Function(V)
    g.x.set(0.0)
    tdim = domain.topology.dim
    domain.topology.create_connectivity(tdim - 1, tdim)
    bdry_facets = mesh.exterior_facet_indices(domain.topology)
    dofs = fem.locate_dofs_topological(V, tdim - 1, bdry_facets)
    bcv = fem.dirichletbc(g, dofs)

    bcs = [bcv]

    # Define variational problem
    u, p = ufl.TrialFunction(V), ufl.TrialFunction(Q)
    v, q = ufl.TestFunction(V), ufl.TestFunction(Q)
    x = ufl.SpatialCoordinate(domain)
    f = source(x)
    a_matrix = [[ufl.inner(ufl.grad(u), ufl.grad(v)) * ufl.dx, ufl.inner(p, ufl.div(v)) * ufl.dx],
              [ufl.inner(ufl.div(u), q) * ufl.dx, None]]
    a = fem.form(a_matrix)
    L = fem.form([ufl.inner(f, v) * ufl.dx,  ufl.inner(fem.Constant(domain, PETSc.ScalarType(0)), q) * ufl.dx])

    # We will use a block-diagonal preconditioner to solve this problem:
    a_p11 = fem.form(ufl.inner(p, q) * ufl.dx)
    a_p = [[a[0][0], None],
           [None, a_p11]]

    # Assemble LHS matrix and RHS vector
    A = fem.petsc.assemble_matrix_nest(a, bcs=bcs)
    A.assemble()

    # We create a nested matrix `P` to use as the preconditioner. The
    # top-left block of `P` is shared with the top-left block of `A`. The
    # bottom-right diagonal entry is assembled from the form `a_p11`:

    P11 = fem.petsc.assemble_matrix(a_p11, [])
    P = PETSc.Mat().createNest([[A.getNestSubMatrix(0, 0), None], [None, P11]])
    P.assemble()
    b = fem.petsc.assemble_vector_nest(L)
    fem.petsc.apply_lifting_nest(b, a, bcs=bcs)

    # Sum contributions from ghost entries on the owner
    for b_sub in b.getNestSubVecs():
        b_sub.ghostUpdate(addv=PETSc.InsertMode.ADD, mode=PETSc.ScatterMode.REVERSE)

    # Set Dirichlet boundary condition values in the RHS
    bcs0 = fem.bcs_by_block(fem.extract_function_spaces(L), bcs)
    fem.petsc.set_bc_nest(b, bcs0)

    # Create nullspace vector
    null_vec = fem.petsc.create_vector_nest(L)

    # Set velocity part to zero and the pressure part to a non-zero constant
    null_vecs = null_vec.getNestSubVecs()
    null_vecs[0].set(0.0), null_vecs[1].set(1.0)

    # Normalize the vector, create a nullspace object, and attach it to the
    # matrix
    null_vec.normalize()
    nsp = PETSc.NullSpace().create(vectors=[null_vec])
    assert nsp.test(A)
    A.setNullSpace(nsp)
  
    # Now we create a Krylov Subspace Solver `ksp`. We configure it to use
    # the MINRES method, and a block-diagonal preconditioner using PETSc's
    # additive fieldsplit type preconditioner:

    # +
    ksp = PETSc.KSP().create(domain.comm)
    ksp.setOperators(A, P)
    ksp.setType("minres")
    ksp.setTolerances(rtol=1e-9)
    ksp.getPC().setType("fieldsplit")
    ksp.getPC().setFieldSplitType(PETSc.PC.CompositeType.ADDITIVE)

    # Define the matrix blocks in the preconditioner with the velocity and
    # pressure matrix index sets
    nested_IS = P.getNestISs()
    ksp.getPC().setFieldSplitIS(
        ("u", nested_IS[0][0]),
        ("p", nested_IS[0][1]))

    # Set the preconditioners for each block
    ksp_u, ksp_p = ksp.getPC().getFieldSplitSubKSP()
    ksp_u.setType("preonly")
    ksp_u.getPC().setType("gamg")
    ksp_p.setType("preonly")
    ksp_p.getPC().setType("jacobi")
    ksp.setFromOptions()

    # Compute the solution
    u = fem.Function(V)
    p = fem.Function(Q)
    w = PETSc.Vec().createNest([u.vector, p.vector])
    ksp.solve(b, w)
    assert ksp.getConvergedReason() > 0
    u.x.scatter_forward()
    p.x.scatter_forward()

    # Error computation
    error_u = u - u_ex(x)
    H1_u = fem.form(ufl.inner(error_u, error_u) * ufl.dx + ufl.inner(ufl.grad(error_u), ufl.grad(error_u)) * ufl.dx)
    velocity_error = domain.comm.allreduce(np.sqrt(fem.assemble.assemble_scalar(H1_u)), op = MPI.SUM)
    error_p = -p - p_ex(x)

    L2_p = fem.form(error_p*error_p*ufl.dx)
    pressure_error = domain.comm.allreduce(np.sqrt(fem.assemble.assemble_scalar(L2_p)), op = MPI.SUM)
    print( ksp.getConvergedReason(), velocity_error, pressure_error)
    return velocity_error, pressure_error


# + [markdown] slideshow={"slide_type": "notes"} tags=[]
# TODO: some text here
# -

def compute_errors(element_u, element_p, nmeshes=5):
    N0 = 10
    hs = np.zeros(nmeshes)
    u_errors = np.zeros(nmeshes)
    p_errors = np.zeros(nmeshes)
    for i in range(nmeshes):
        # This works
        # domain = mesh.create_rectangle(
        #    MPI.COMM_WORLD, [np.array([0, 0]), np.array([1, 1])],
        #    [N0*2**i, N0*2**i], mesh.CellType.triangle, mesh.GhostMode.none)
        # This doesn't work
        domain = mesh.create_rectangle(
            MPI.COMM_WORLD, [np.array([0, 0]), np.array([1, 1])],
            [N0, N0], mesh.CellType.triangle, mesh.GhostMode.none)
        for j in range(i):
            domain.topology.create_entities(1)
            domain = mesh.refine(domain)
        u_errors[i] , p_errors[i] = solve_stokes(element_u, element_p, domain)
        num_local_cells = domain.topology.index_map(domain.topology.dim).size_local
        hs[i] = np.max(cpp.mesh.h(domain, domain.topology.dim, np.arange(num_local_cells, dtype=np.int32)))
    return hs, u_errors, p_errors


# + [markdown] slideshow={"slide_type": "subslide"} tags=[]
# ## The elements

# + [markdown] tags=[]
# We now use the Stokes solver we have defined to experiment with a range of element pairs that can be used. First, we define a function that takes an element as input and plots a graph showing the error as $h$ is decreased.
# +
# %matplotlib inline

def error_plot(element_u, element_p, convergence=None, nmeshes=5):
    hs, v_errors, p_errors = compute_errors(element_u, element_p, nmeshes)

    legend = []
    if convergence is not None:
        y_value = v_errors[-1] * 1.4
        plt.plot([hs[0], hs[-1]], [y_value * (hs[0] / hs[-1])**convergence, y_value], "k--")
        legend.append(f"order {convergence}")
    print(hs, v_errors, p_errors)
    plt.plot(hs, v_errors, "bo-")
    plt.plot(hs, p_errors, "ro-")
    legend += ["velocity", "pressure"]
    plt.legend(legend)
    plt.xscale("log")
    plt.yscale("log")
    plt.axis("equal")
    plt.ylabel("Error in energy norm")
    plt.xlabel("$h$")
    plt.xlim(plt.xlim()[::-1])
# + [markdown] tags=[]
# ## Piecewise constant pressure spaces
# -

# For our first element, we pair piecewise linear elements with piecewise constants.
#
# <img src='./img/element-Lagrange-triangle-1-dofs-large.png' style='width:100px' /><img src='./img/element-Lagrange-triangle-0-dofs-large.png' style='width:100px' />
#
# Using these elements, we do not converge to the solution.

element_u = ufl.VectorElement("Lagrange", "triangle", 1)
element_p = ufl.FiniteElement("DG", "triangle", 0)
error_plot(element_u, element_p)

# One way to obtain convergence with a piecewise constant pressure space is to use a piecewise quadratic space for the velocity (Fortin, 1972).
#
# <img src='./img/element-Lagrange-triangle-2-dofs-large.png' style='width:100px' /><img src='./img/element-Lagrange-triangle-0-dofs-large.png' style='width:100px' />

element_u = ufl.VectorElement("Lagrange", "triangle", 2)
element_p = ufl.FiniteElement("DG", "triangle", 0)
error_plot(element_u, element_p, 1)


# Alternatively, the same order convergence can be achieved using fewer degrees of freedom if a Crouzeix-Raviart element is used for the velocity space (Crouziex, Raviart, 1973).
#
# <img src='./img/element-Crouzeix-Raviart-triangle-1-dofs-large.png' style='width:100px' /><img src='./img/element-Lagrange-triangle-0-dofs-large.png' style='width:100px' />

element_u = ufl.VectorElement("CR", "triangle", 1)
element_p = ufl.FiniteElement("DG", "triangle", 0)
error_plot(element_u, element_p, 1)

# + [markdown] tags=[]
# ## Piecewise linear pressure space
# -

# When using a piecewise linear pressure space, we could again try using a velocity space one degree higher, but we would again observe that there is no convergence. In order to achieve convergence, we can augment the quadratic space with a cubic bubble function on the triangle (Crouziex, Falk, 1988).
#
# <img src='./img/element-bubble-enriched-Lagrange-triangle-2-dofs-large.png' style='width:100px' /><img src='./img/element-Lagrange-triangle-1-dofs-large.png' style='width:100px' />

element_u = ufl.VectorElement(ufl.FiniteElement("Lagrange", "triangle", 2) + ufl.FiniteElement("Bubble", "triangle", 3))
element_p = ufl.FiniteElement("DG", "triangle", 1)
error_plot(element_u, element_p, 2)

# ## Piecewise quadratic pressure space

# When using a piecewise quadratic space, we can use a cubic velocity space augmented with quartic bubbles (Crouzeix, Falk, 1988).
#
# <img src='./img/element-bubble-enriched-Lagrange-triangle-3-dofs-large.png' style='width:100px' /><img src='./img/element-Lagrange-triangle-2-dofs-large.png' style='width:100px' />
#
# We have to define this velocity element as a custom element (it cannot be created as an enriched element, as the basis functions of degree 3 Lagrange and degree 4 bubbles are not linearly independent). More examples of how custom elements can be created can be found [in the Basix documentation](https://docs.fenicsproject.org/basix/v0.5.0/python/demo/demo_custom_element.py.html).

# ### Defining the polynomial space
#
# When creating a custom element, we must input the coefficients that define a basis of the set of polynomials that our element spans. In this example, we will represent the 9 functions in our space in terms of the 10 orthonormal polynomials of degree $\leqslant3$ on a quadrilateral, so we create a 9 by 10 matrix.
#
# A polynomial $f$ on the triangle can be written as
# $$f(x,y)=\sum_i\left(\int_0^1\int_0^{1-y}f(x, y)q_i(x, y) \,\mathrm{d}x\,\mathrm{d}y\right)q_i(x,y),$$
# where $q_0$, $q_1$, ... are the orthonormal polynomials. The entries of our coefficient matrix are these integrals.

wcoeffs = np.zeros((12, 15))
pts, wts = basix.make_quadrature(basix.CellType.triangle, 8)
poly = basix.tabulate_polynomials(basix.PolynomialType.legendre, basix.CellType.triangle, 4, pts)
x = pts[:, 0]
y = pts[:, 1]
for j, f in enumerate([
    1, x, y, x**2*y, x*y**2, (1-x-y)**2*y, (1-x-y)*y**2, x**2*(1-x-y), x*(1-x-y)**2,
    x*y*(1-x-y), x**2*y*(1-x-y), x*y**2*(1-x-y)
]):
    for i in range(15):
        wcoeffs[j, i] = sum(f * poly[i, :] * wts)

# ### Interpolation
#
# Next, we compute the points and matrices that define how functions can be interpolated into this space. For this element, all the DOFs are point evaluations, so we create lists of these points and (reshaped) identity matrices.

# +
x = [[], [], [], []]
x[0].append(np.array([[0.0, 0.0]]))
x[0].append(np.array([[1.0, 0.0]]))
x[0].append(np.array([[0.0, 1.0]]))
x[1].append(np.array([[2 / 3, 1 / 3], [1 / 3, 2 / 3]]))
x[1].append(np.array([[0.0, 1 / 3], [0.0, 2 / 3]]))
x[1].append(np.array([[1 / 3, 0.0], [2 / 3, 0.0]]))
x[2].append(np.array([[1 / 4, 1 / 4], [1 / 2, 1 / 4], [1 / 4, 1 / 2]]))

M = [[], [], [], []]
for _ in range(3):
    M[0].append(np.array([[[[1.]]]]))
for _ in range(3):
    M[1].append(np.array([[[[1.], [0.]]], [[[0.], [1.]]]]))
<<<<<<< HEAD
M[2].append(np.zeros((0, 1, 0, 1)))

p3_without_bubble = basix.ufl_wrapper.BasixElement(basix.create_custom_element(
    basix.CellType.triangle, [], wcoeffs, x, M, 0, basix.MapType.identity, False, 2, 3))
element_u = ufl.VectorElement(ufl.EnrichedElement(p3_without_bubble,ufl.FiniteElement("Bubble", "triangle", 4)))
element_p = ufl.FiniteElement("DG", "triangle", 2)
error_plot(element_u, element_p, 3, 3)
=======
M[2].append(np.array([[[[1.], [0.], [0.]]], [[[0.], [1.], [0.]]], [[[0.], [0.], [1.]]]]))
>>>>>>> 8ea0dc8b
# -

# ### Creating the element
#
# We now create the element by passing in the information we created above, as well as the cell type, value shape, number of derivatives used by the DOFs, map type, whether the element is discontinuous, the highest degree Lagrange space that is a subspace of the element, and the polynomial degree of the element.

# +
<<<<<<< HEAD
wcoeffs = np.eye(10)

x = [[], [], [], []]
for _ in range(3):
    x[0].append(np.zeros((0, 2)))
x[1].append(np.array([[1 - i, i] for i in [0.25, 0.5, 0.75]]))
x[1].append(np.array([[0.0, i] for i in [0.25, 0.5, 0.75]]))
x[1].append(np.array([[i, 0.0] for i in [0.25, 0.5, 0.75]]))
x[2].append(np.array([[1 / 3, 1 / 3]]))

M = [[], [], [], []]
for _ in range(3):
    M[0].append(np.zeros((0, 1, 0, 1)))
for _ in range(3):
    M[1].append(np.array([[[[1.], [0.], [0.]]], [[[0.], [1.], [0.]]], [[[0.], [0.], [1.]]]]))
M[2].append(np.array([[[[1.]]]]))

crouzeix_falk = basix.ufl_wrapper.BasixElement(basix.create_custom_element(
    basix.CellType.triangle, [], wcoeffs, x, M, 0, basix.MapType.identity, False, 3, 3))
element_u = ufl.VectorElement(crouzeix_falk)
element_p = ufl.FiniteElement("DG", "triangle", 2)
error_plot(element_u, element_p, 3, 3)
=======
p3_plus_bubbles = basix.ufl_wrapper.BasixElement(basix.create_custom_element(
    basix.CellType.triangle, [], wcoeffs, x, M, 0, basix.MapType.identity, False, 3, 4))
element = ufl.MixedElement(ufl.VectorElement(p3_plus_bubbles), ufl.FiniteElement("DG", "triangle", 2))

error_plot(element, 3, 3)
>>>>>>> 8ea0dc8b
# -

# ## References
#
# Crouzeix, Michel and Falk, Richard S. Nonconforming finite elements for the Stokes problem, *Mathematics of Computation* 52, 437–456, 1989. [DOI: [10.2307/2008475](https://doi.org/10.2307/2008475)]
#
# Crouzeix, Michel and Raviart, Pierre-Arnaud. Conforming and nonconforming finite element methods for solving the stationary Stokes equations, *Revue Française d'Automatique, Informatique et Recherche Opérationnelle* 3, 33–75, 1973. [DOI: [10.1051/m2an/197307R300331](https://doi.org/10.1051/m2an/197307R300331)]
#
<<<<<<< HEAD
# Fortin, Michel. Calcul numérique des écoulements des fluides de Bingham et des fluides newtoniens incompressibles par la méthode des éléments finis (PhD thesis), Univ. Paris, 1972. 



=======
# Fortin, Michel. Calcul numérique des écoulements des fluides de Bingham et des fluides newtoniens incompressibles par la méthode des éléments finis (PhD thesis), Univ. Paris, 1972.
#
# The images of elements used in this example were taken from DefElement:<br />
# The DefElement contributors. DefElement: an encyclopedia of finite element definitions, 2022, https://defelement.com [Online; accessed: 15-August-2022].
>>>>>>> 8ea0dc8b
<|MERGE_RESOLUTION|>--- conflicted
+++ resolved
@@ -14,18 +14,22 @@
 # ---
 
 # + [markdown] slideshow={"slide_type": "slide"} tags=[]
-# # Elements for Stokes
+# # Stokes equation
+# -
+
+# Authors: J.S. Dokken, M.W. Scroggs, S. Roggendorf
 
 # + [markdown] slideshow={"slide_type": "notes"} tags=[]
-# Hello there!
+# In 
 # -
 
 # Import some stuff
 
 # + tags=[]
-from dolfinx import cpp, fem, mesh
-
-import ufl
+from dolfinx import fem, mesh
+from ufl import (VectorElement, EnrichedElement, FiniteElement,
+                 SpatialCoordinate, TrialFunction, TestFunction,
+                 as_vector, cos, sin, inner, div, grad, dx, pi)
 import numpy as np
 from petsc4py import PETSc
 from mpi4py import MPI
@@ -43,19 +47,24 @@
 
 # +
 def u_ex(x):
-    sinx = ufl.sin(ufl.pi * x[0]) 
-    siny = ufl.sin(ufl.pi * x[1])
-    cosx = ufl.cos(ufl.pi * x[0])
-    cosy = ufl.cos(ufl.pi * x[1])
-    return 2*ufl.pi *sinx * siny * ufl.as_vector((cosy * sinx, - cosx * siny))
+    sinx = sin(pi * x[0]) 
+    siny = sin(pi * x[1])
+    cosx = cos(pi * x[0])
+    cosy = cos(pi * x[1])
+    c_factor = 2 * pi * sinx * siny
+    return c_factor * as_vector((cosy * sinx, - cosx * siny))
 
 def p_ex(x):
-    return ufl.sin(2*ufl.pi*x[0]) * ufl.sin(2*ufl.pi*x[1])
+    return sin(2 * pi * x[0]) * sin(2 * pi * x[1])
 
 def source(x):
     u, p = u_ex(x), p_ex(x)
-    return - ufl.div(ufl.grad(u)) + ufl.grad(p)
-
+    return - div(grad(u)) + grad(p)
+
+def assemble_scalar(J, comm: MPI.Comm):
+    scalar_form = fem.form(J)
+    local_J = fem.assemble_scalar(scalar_form)
+    return comm.allreduce(local_J, op=MPI.SUM)
 
 
 def solve_stokes(u_element, p_element, domain):
@@ -71,36 +80,41 @@
     bdry_facets = mesh.exterior_facet_indices(domain.topology)
     dofs = fem.locate_dofs_topological(V, tdim - 1, bdry_facets)
     bcv = fem.dirichletbc(g, dofs)
-
     bcs = [bcv]
 
     # Define variational problem
-    u, p = ufl.TrialFunction(V), ufl.TrialFunction(Q)
-    v, q = ufl.TestFunction(V), ufl.TestFunction(Q)
-    x = ufl.SpatialCoordinate(domain)
+    u, p = TrialFunction(V), TrialFunction(Q)
+    v, q = TestFunction(V), TestFunction(Q)
+    x = SpatialCoordinate(domain)
     f = source(x)
-    a_matrix = [[ufl.inner(ufl.grad(u), ufl.grad(v)) * ufl.dx, ufl.inner(p, ufl.div(v)) * ufl.dx],
-              [ufl.inner(ufl.div(u), q) * ufl.dx, None]]
-    a = fem.form(a_matrix)
-    L = fem.form([ufl.inner(f, v) * ufl.dx,  ufl.inner(fem.Constant(domain, PETSc.ScalarType(0)), q) * ufl.dx])
-
-    # We will use a block-diagonal preconditioner to solve this problem:
-    a_p11 = fem.form(ufl.inner(p, q) * ufl.dx)
-    a_p = [[a[0][0], None],
-           [None, a_p11]]
+    a_00 = inner(grad(u), grad(v)) * dx
+    a_01 = - inner(p, div(v)) * dx
+    a_10 = - inner(div(u), q) * dx
+    a = fem.form([[a_00, a_01],
+                  [a_10, None]])
+    rhs_form = fem.form([inner(f, v) * dx,
+                  inner(fem.Constant(domain, 0.), q) * dx])
+    lhs_form = fem.form(a)
+
+
 
     # Assemble LHS matrix and RHS vector
-    A = fem.petsc.assemble_matrix_nest(a, bcs=bcs)
+    A = fem.petsc.assemble_matrix_nest(lhs_form, bcs=bcs)
     A.assemble()
 
     # We create a nested matrix `P` to use as the preconditioner. The
     # top-left block of `P` is shared with the top-left block of `A`. The
     # bottom-right diagonal entry is assembled from the form `a_p11`:
 
+        # We will use a block-diagonal preconditioner to solve this problem:
+    a_p11 = fem.form(inner(p, q) * dx)
+    a_p = [[a[0][0], None],
+           [None, a_p11]]
+    
     P11 = fem.petsc.assemble_matrix(a_p11, [])
     P = PETSc.Mat().createNest([[A.getNestSubMatrix(0, 0), None], [None, P11]])
     P.assemble()
-    b = fem.petsc.assemble_vector_nest(L)
+    b = fem.petsc.assemble_vector_nest(rhs_form)
     fem.petsc.apply_lifting_nest(b, a, bcs=bcs)
 
     # Sum contributions from ghost entries on the owner
@@ -108,11 +122,11 @@
         b_sub.ghostUpdate(addv=PETSc.InsertMode.ADD, mode=PETSc.ScatterMode.REVERSE)
 
     # Set Dirichlet boundary condition values in the RHS
-    bcs0 = fem.bcs_by_block(fem.extract_function_spaces(L), bcs)
+    bcs0 = fem.bcs_by_block(fem.extract_function_spaces(rhs_form), bcs)
     fem.petsc.set_bc_nest(b, bcs0)
 
     # Create nullspace vector
-    null_vec = fem.petsc.create_vector_nest(L)
+    null_vec = fem.petsc.create_vector_nest(rhs_form)
 
     # Set velocity part to zero and the pressure part to a non-zero constant
     null_vecs = null_vec.getNestSubVecs()
@@ -163,13 +177,11 @@
 
     # Error computation
     error_u = u - u_ex(x)
-    H1_u = fem.form(ufl.inner(error_u, error_u) * ufl.dx + ufl.inner(ufl.grad(error_u), ufl.grad(error_u)) * ufl.dx)
-    velocity_error = domain.comm.allreduce(np.sqrt(fem.assemble.assemble_scalar(H1_u)), op = MPI.SUM)
-    error_p = -p - p_ex(x)
-
-    L2_p = fem.form(error_p*error_p*ufl.dx)
-    pressure_error = domain.comm.allreduce(np.sqrt(fem.assemble.assemble_scalar(L2_p)), op = MPI.SUM)
-    print( ksp.getConvergedReason(), velocity_error, pressure_error)
+    H1_u = inner(error_u, error_u) * dx + inner(grad(error_u), grad(error_u)) * dx
+    velocity_error = np.sqrt(assemble_scalar(H1_u, domain.comm))
+    error_p = p - p_ex(x)
+    L2_p = fem.form(error_p * error_p * dx)
+    pressure_error = np.sqrt(assemble_scalar(L2_p, domain.comm))
     return velocity_error, pressure_error
 
 
@@ -177,26 +189,19 @@
 # TODO: some text here
 # -
 
-def compute_errors(element_u, element_p, nmeshes=5):
-    N0 = 10
+def compute_errors(element_u, element_p, refinments=5):
+    N0 = 7
     hs = np.zeros(nmeshes)
     u_errors = np.zeros(nmeshes)
     p_errors = np.zeros(nmeshes)
-    for i in range(nmeshes):
+    comm = MPI.COMM_WORLD
+    for i in range(refinements):
         # This works
-        # domain = mesh.create_rectangle(
-        #    MPI.COMM_WORLD, [np.array([0, 0]), np.array([1, 1])],
-        #    [N0*2**i, N0*2**i], mesh.CellType.triangle, mesh.GhostMode.none)
-        # This doesn't work
-        domain = mesh.create_rectangle(
-            MPI.COMM_WORLD, [np.array([0, 0]), np.array([1, 1])],
-            [N0, N0], mesh.CellType.triangle, mesh.GhostMode.none)
-        for j in range(i):
-            domain.topology.create_entities(1)
-            domain = mesh.refine(domain)
+        N = N0 * 2**i
+        domain = mesh.create_unit_square(comm, N, N, 
+                                         cell_type=mesh.CellType.triangle)
         u_errors[i] , p_errors[i] = solve_stokes(element_u, element_p, domain)
-        num_local_cells = domain.topology.index_map(domain.topology.dim).size_local
-        hs[i] = np.max(cpp.mesh.h(domain, domain.topology.dim, np.arange(num_local_cells, dtype=np.int32)))
+        hs[i] = 1. / N
     return hs, u_errors, p_errors
 
 
@@ -205,9 +210,7 @@
 
 # + [markdown] tags=[]
 # We now use the Stokes solver we have defined to experiment with a range of element pairs that can be used. First, we define a function that takes an element as input and plots a graph showing the error as $h$ is decreased.
-# +
-# %matplotlib inline
-
+# -
 def error_plot(element_u, element_p, convergence=None, nmeshes=5):
     hs, v_errors, p_errors = compute_errors(element_u, element_p, nmeshes)
 
@@ -227,6 +230,7 @@
     plt.ylabel("Error in energy norm")
     plt.xlabel("$h$")
     plt.xlim(plt.xlim()[::-1])
+    plt.grid(True)
 # + [markdown] tags=[]
 # ## Piecewise constant pressure spaces
 # -
@@ -237,16 +241,16 @@
 #
 # Using these elements, we do not converge to the solution.
 
-element_u = ufl.VectorElement("Lagrange", "triangle", 1)
-element_p = ufl.FiniteElement("DG", "triangle", 0)
+element_u = VectorElement("Lagrange", "triangle", 1)
+element_p = FiniteElement("DG", "triangle", 0)
 error_plot(element_u, element_p)
 
 # One way to obtain convergence with a piecewise constant pressure space is to use a piecewise quadratic space for the velocity (Fortin, 1972).
 #
 # <img src='./img/element-Lagrange-triangle-2-dofs-large.png' style='width:100px' /><img src='./img/element-Lagrange-triangle-0-dofs-large.png' style='width:100px' />
 
-element_u = ufl.VectorElement("Lagrange", "triangle", 2)
-element_p = ufl.FiniteElement("DG", "triangle", 0)
+element_u = VectorElement("Lagrange", "triangle", 2)
+element_p = FiniteElement("DG", "triangle", 0)
 error_plot(element_u, element_p, 1)
 
 
@@ -254,8 +258,8 @@
 #
 # <img src='./img/element-Crouzeix-Raviart-triangle-1-dofs-large.png' style='width:100px' /><img src='./img/element-Lagrange-triangle-0-dofs-large.png' style='width:100px' />
 
-element_u = ufl.VectorElement("CR", "triangle", 1)
-element_p = ufl.FiniteElement("DG", "triangle", 0)
+element_u = VectorElement("CR", "triangle", 1)
+element_p = FiniteElement("DG", "triangle", 0)
 error_plot(element_u, element_p, 1)
 
 # + [markdown] tags=[]
@@ -266,8 +270,9 @@
 #
 # <img src='./img/element-bubble-enriched-Lagrange-triangle-2-dofs-large.png' style='width:100px' /><img src='./img/element-Lagrange-triangle-1-dofs-large.png' style='width:100px' />
 
-element_u = ufl.VectorElement(ufl.FiniteElement("Lagrange", "triangle", 2) + ufl.FiniteElement("Bubble", "triangle", 3))
-element_p = ufl.FiniteElement("DG", "triangle", 1)
+enriched_element = FiniteElement("Lagrange", "triangle", 2) + FiniteElement("Bubble", "triangle", 3)
+element_u = VectorElement(enriched_element)
+element_p = FiniteElement("DG", "triangle", 1)
 error_plot(element_u, element_p, 2)
 
 # ## Piecewise quadratic pressure space
@@ -317,55 +322,18 @@
     M[0].append(np.array([[[[1.]]]]))
 for _ in range(3):
     M[1].append(np.array([[[[1.], [0.]]], [[[0.], [1.]]]]))
-<<<<<<< HEAD
-M[2].append(np.zeros((0, 1, 0, 1)))
-
-p3_without_bubble = basix.ufl_wrapper.BasixElement(basix.create_custom_element(
-    basix.CellType.triangle, [], wcoeffs, x, M, 0, basix.MapType.identity, False, 2, 3))
-element_u = ufl.VectorElement(ufl.EnrichedElement(p3_without_bubble,ufl.FiniteElement("Bubble", "triangle", 4)))
-element_p = ufl.FiniteElement("DG", "triangle", 2)
-error_plot(element_u, element_p, 3, 3)
-=======
 M[2].append(np.array([[[[1.], [0.], [0.]]], [[[0.], [1.], [0.]]], [[[0.], [0.], [1.]]]]))
->>>>>>> 8ea0dc8b
 # -
 
 # ### Creating the element
 #
 # We now create the element by passing in the information we created above, as well as the cell type, value shape, number of derivatives used by the DOFs, map type, whether the element is discontinuous, the highest degree Lagrange space that is a subspace of the element, and the polynomial degree of the element.
 
-# +
-<<<<<<< HEAD
-wcoeffs = np.eye(10)
-
-x = [[], [], [], []]
-for _ in range(3):
-    x[0].append(np.zeros((0, 2)))
-x[1].append(np.array([[1 - i, i] for i in [0.25, 0.5, 0.75]]))
-x[1].append(np.array([[0.0, i] for i in [0.25, 0.5, 0.75]]))
-x[1].append(np.array([[i, 0.0] for i in [0.25, 0.5, 0.75]]))
-x[2].append(np.array([[1 / 3, 1 / 3]]))
-
-M = [[], [], [], []]
-for _ in range(3):
-    M[0].append(np.zeros((0, 1, 0, 1)))
-for _ in range(3):
-    M[1].append(np.array([[[[1.], [0.], [0.]]], [[[0.], [1.], [0.]]], [[[0.], [0.], [1.]]]]))
-M[2].append(np.array([[[[1.]]]]))
-
-crouzeix_falk = basix.ufl_wrapper.BasixElement(basix.create_custom_element(
-    basix.CellType.triangle, [], wcoeffs, x, M, 0, basix.MapType.identity, False, 3, 3))
-element_u = ufl.VectorElement(crouzeix_falk)
-element_p = ufl.FiniteElement("DG", "triangle", 2)
-error_plot(element_u, element_p, 3, 3)
-=======
 p3_plus_bubbles = basix.ufl_wrapper.BasixElement(basix.create_custom_element(
     basix.CellType.triangle, [], wcoeffs, x, M, 0, basix.MapType.identity, False, 3, 4))
-element = ufl.MixedElement(ufl.VectorElement(p3_plus_bubbles), ufl.FiniteElement("DG", "triangle", 2))
-
-error_plot(element, 3, 3)
->>>>>>> 8ea0dc8b
-# -
+element_u = VectorElement(p3_plus_bubbles)
+element_p = FiniteElement("DG", "triangle", 2)
+error_plot(element_u, element_p, 3, 4)
 
 # ## References
 #
@@ -373,14 +341,8 @@
 #
 # Crouzeix, Michel and Raviart, Pierre-Arnaud. Conforming and nonconforming finite element methods for solving the stationary Stokes equations, *Revue Française d'Automatique, Informatique et Recherche Opérationnelle* 3, 33–75, 1973. [DOI: [10.1051/m2an/197307R300331](https://doi.org/10.1051/m2an/197307R300331)]
 #
-<<<<<<< HEAD
-# Fortin, Michel. Calcul numérique des écoulements des fluides de Bingham et des fluides newtoniens incompressibles par la méthode des éléments finis (PhD thesis), Univ. Paris, 1972. 
-
-
-
-=======
 # Fortin, Michel. Calcul numérique des écoulements des fluides de Bingham et des fluides newtoniens incompressibles par la méthode des éléments finis (PhD thesis), Univ. Paris, 1972.
 #
 # The images of elements used in this example were taken from DefElement:<br />
 # The DefElement contributors. DefElement: an encyclopedia of finite element definitions, 2022, https://defelement.com [Online; accessed: 15-August-2022].
->>>>>>> 8ea0dc8b
+
