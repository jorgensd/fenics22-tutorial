--- conflicted
+++ resolved
@@ -338,11 +338,7 @@
   },
   {
    "cell_type": "code",
-<<<<<<< HEAD
-   "execution_count": 1,
-=======
    "execution_count": 24,
->>>>>>> 13b18bde
    "id": "b623a5ff-72b3-48a7-a3de-42d614a101e7",
    "metadata": {
     "tags": [
@@ -353,11 +349,7 @@
     {
      "data": {
       "text/html": [
-<<<<<<< HEAD
-       "<iframe src='./wavenumber.html' scrolling=\"no\" onload='javascript:(function(o){o.style.height=o.contentWindow.document.body.scrollHeight+\"px\";}(this));' style=\"height:800px;width:100%;border:none;overflow:hidden;\"></iframe>  <!--  # noqa, >\n"
-=======
        "<iframe src='./wavenumber.html' scrolling=\"no\" onload='javascript:(function(o){o.style.height=o.contentWindow.document.body.scrollHeight+\"px\";}(this));' style=\"height:800px;width:100%;border:none;overflow:hidden;\"></iframe>  <!--  # noqa, -->\n"
->>>>>>> 13b18bde
       ],
       "text/plain": [
        "<IPython.core.display.HTML object>"
